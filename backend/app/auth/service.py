--- conflicted
+++ resolved
@@ -145,7 +145,6 @@
         hashed_password = get_password_hash(new_password)
         user.hashed_password = hashed_password
         await self.user_repository.save(user)
-<<<<<<< HEAD
 
     async def initialize_admin(self):
         """
@@ -168,6 +167,4 @@
             "is_verified": True,
         }
 
-        await self.user_repository.create(admin_data)
-=======
->>>>>>> c495e49a
+        await self.user_repository.create(admin_data)