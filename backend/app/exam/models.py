import uuid
from datetime import datetime, timezone
from enum import Enum
from typing import Any, Dict, List, Optional

from app.auth.models import User
from app.auth.schemas import UserRole
from app.database.mixins import TimestampMixin
<<<<<<< HEAD
from beanie import BackLink, Document, Link
=======
from beanie import BackLink, Document, Link, before_event, Delete
>>>>>>> 9955fab2
from pydantic import BaseModel, ConfigDict, Field


class QuestionType(str, Enum):
    MCQ = "mcq"
    SINGLECHOICE = "singlechoice"
    SHORTANSWER = "shortanswer"


class ExamStatus(str, Enum):
    DRAFT = "draft"
    PUBLISHED = "published"
    ARCHIVED = "archived"


class StudentExamStatus(str, Enum):
    NOT_STARTED = "not_started"
    IN_PROGRESS = "in_progress"
    SUBMITTED = "submitted"
    GRADED = "graded"


class PassFailStatus(str, Enum):
    PASS = "pass"
    FAIL = "fail"


class ImageModel(BaseModel, TimestampMixin):
    file_id: Optional[str] = None  # GridFS file ID
    alt: Optional[str] = None
    caption: Optional[str] = None
    filename: Optional[str] = None
    content_type: Optional[str] = None
    size: Optional[int] = None

    model_config = ConfigDict(arbitrary_types_allowed=True)


class QuestionOption(BaseModel):
    id: str = Field(default_factory=lambda: str(uuid.uuid4()))
    text: str
    is_correct: bool = False


class SecuritySettings(BaseModel):
    # Allow students to check their answers after submission
    allow_review: bool = True

    # Browser security settings
    prevent_tab_switching: bool = False
    tab_switch_limit: Optional[int] = None

    # Gaze tracking, requires webcam access
    gaze_tracking: bool = False
    gaze_limit: Optional[int] = None


class NotificationSettings(BaseModel):
    reminder_enabled: bool = True
    reminders: List[str] | None = None

    model_config = ConfigDict(
        json_schema_extra={
            "example": {
                "reminder_enabled": True,
<<<<<<< HEAD
                "reminders": ["24h", "1h", "20m", "2d"],
=======
                "reminders": ["2d", "1h", "20m"],
>>>>>>> 9955fab2
            }
        },
    )


class StudentAssignment(BaseModel):
    student_id: Link[User]

    # Notification settings for this student
    notified: bool = False
    notification_timestamp: Optional[datetime] = None


class SecurityEvent(BaseModel):
    timestamp: datetime = Field(default_factory=lambda: datetime.now(timezone.utc))
    details: Dict[str, Any] = Field(default_factory=dict)


class Question(Document, TimestampMixin):
    id: str = Field(default_factory=lambda: str(uuid.uuid4()))
    question_text: str
    type: QuestionType
    created_by: Link[User]  # Reference to the user, must be teacher
    has_katex: bool = False
    # images: List[ImageModel] = Field(default_factory=list)
    options: List[QuestionOption] = Field(default_factory=list)
    correct_input_answer: Optional[str] = None  # For short answer questions
    weight: int = 1

    # Relationship with collections that use this question
    collection: BackLink["Collection"] = Field(
        json_schema_extra={"original_field": "questions"},
    )

    class Settings:
        name = "questions"
        use_state_management = True
        indexes = [
            "created_by",
            "type",
        ]

    model_config = ConfigDict(
        arbitrary_types_allowed=True,
        json_schema_extra={
            "example": {
                "id": "550e8400-e29b-41d4-a716-446655440000",
                "question_text": "What is the capital of France?",
                "type": "mcq",
                "created_by": "550e8400-e29b-41d4-a716-446655440001",  # User ID
                "has_katex": False,
                "options": [
                    {"id": "opt1", "text": "Paris", "is_correct": True},
                    {"id": "opt2", "text": "London", "is_correct": False},
                ],
                "correct_input_answer": None,
                "weight": 1,
                "created_at": "2025-04-16T11:01:29.000Z",
                "updated_at": "2025-04-16T11:01:29.000Z",
            }
        },
    )


class Collection(Document, TimestampMixin):
    id: str = Field(default_factory=lambda: str(uuid.uuid4()))
    title: str
    description: Optional[str] = None
    created_by: Link[User]  # Reference to the user, must be teacher
    status: ExamStatus = ExamStatus.DRAFT

    # List of question IDs - using Link for proper relationships
    questions: List[Link[Question]] = Field(default_factory=list)

    class Settings:
        name = "collections"
        use_state_management = True
        indexes = [
            "created_by",
            "status",
        ]

    @before_event(Delete)
    async def before_delete(self):
        """Delete all questions linked to this collection when the collection is deleted"""
        question_ids = []
        for q in self.questions:
            question_obj = await q.fetch()
            question_ids.append(question_obj.id)
        if question_ids:
            await Question.find({"_id": {"$in": question_ids}}).delete()

    model_config = ConfigDict(
        arbitrary_types_allowed=True,
        json_schema_extra={
            "example": {
                "id": "550e8400-e29b-41d4-a716-446655440002",
                "title": "Geography Quiz",
                "description": "Test your knowledge of world capitals",
                "created_by": "550e8400-e29b-41d4-a716-446655440001",
                "status": "draft",
                "questions": [],
                "created_at": "2025-04-16T11:01:29.000Z",
                "updated_at": "2025-04-16T11:01:29.000Z",
            }
        },
    )


class ExamInstance(Document, TimestampMixin):
    id: str = Field(default_factory=lambda: str(uuid.uuid4()))
    collection_id: Link[Collection]
    title: str
    created_by: Link[User]
    start_date: datetime
    end_date: datetime
    status: ExamStatus = ExamStatus.DRAFT
    max_attempts: int = 1
    passing_score: int = 50  # Percentage
    security_settings: SecuritySettings = Field(default_factory=SecuritySettings)
    notification_settings: NotificationSettings = Field(
        default_factory=NotificationSettings
    )
    assigned_students: List[StudentAssignment] = Field(default_factory=list)

    # Back reference to student exams for this instance
    student_exams: List[BackLink["StudentExam"]] = Field(
        default_factory=list,
        json_schema_extra={
            "original_field": "exam_instance_id",
        },
    )

    class Settings:
        name = "exam_instances"
        use_state_management = True
        indexes = [
            "created_by",
            "collection_id",
            "status",
            ("start_date", "end_date"),  # Compound index for date range queries
            "assigned_students.student_id",  # Index for finding exams assigned to student
        ]

    model_config = ConfigDict(
        arbitrary_types_allowed=True,
        json_schema_extra={
            "example": {
                "id": "550e8400-e29b-41d4-a716-446655440003",
                "collection_id": "550e8400-e29b-41d4-a716-446655440002",
                "title": "Geography Final Exam",
                "created_by": "550e8400-e29b-41d4-a716-446655440001",  # User ID
                "start_date": "2025-04-20T09:00:00.000Z",
                "end_date": "2025-04-20T11:00:00.000Z",
                "status": "published",
                "max_attempts": 1,
                "passing_score": 60,
                "security_settings": {
                    "allow_review": True,
                    "prevent_tab_switching": False,
                    "tab_switch_limit": None,
                    "gaze_tracking": False,
                    "gaze_limit": None,
                },
                "notification_settings": {
                    "reminder_enabled": True,
                    "reminders": ["24h", "1h"],
                },
                "assigned_students": [],
                "created_at": "2025-04-16T11:01:29.000Z",
                "updated_at": "2025-04-16T11:01:29.000Z",
            }
        },
    )


class StudentResponse(Document, TimestampMixin):
    id: str = Field(default_factory=lambda: str(uuid.uuid4()))
    attempt_id: Link["StudentAttempt"]  # Back reference to parent attempt
    question_id: Link[Question]
    selected_option_ids: List[str] = Field(default_factory=list)
    text_response: Optional[str] = None
    score: float = 0
    is_flagged: bool = False

    class Settings:
        name = "student_responses"
        use_state_management = True
        indexes = ["attempt_id", "question_id", "score"]

    model_config = ConfigDict(
        arbitrary_types_allowed=True,
        json_schema_extra={
            "example": {
                "id": "550e8400-e29b-41d4-a716-446655440004",
                "attempt_id": "550e8400-e29b-41d4-a716-446655440005",
                "question_id": "550e8400-e29b-41d4-a716-446655440000",
                "selected_option_ids": ["opt1"],
                "text_response": None,
                "score": 1.0,
                "is_flagged": False,
                "created_at": "2025-04-20T09:15:30.000Z",
                "updated_at": "2025-04-20T09:15:30.000Z",
            }
        },
    )


class StudentAttempt(Document, TimestampMixin):
    id: str = Field(default_factory=lambda: str(uuid.uuid4()))
    student_exam_id: Link["StudentExam"]
    status: StudentExamStatus = StudentExamStatus.NOT_STARTED
    security_events: List[SecurityEvent] = Field(default_factory=list)
    started_at: Optional[datetime] = None
    submitted_at: Optional[datetime] = None
    grade: Optional[float] = None
    pass_fail: Optional[PassFailStatus] = None
    graded_at: Optional[datetime] = None
    last_auto_save: Optional[datetime] = None

    # BackLink to responses
    responses: List[BackLink[StudentResponse]] = Field(
        default_factory=list, json_schema_extra={"original_field": "attempt_id"}
    )

    class Settings:
        name = "student_attempts"
        use_state_management = True
        indexes = ["student_exam_id", "status", "attempt_number", "grade"]

    model_config = ConfigDict(
        arbitrary_types_allowed=True,
        json_schema_extra={
            "example": {
                "id": "550e8400-e29b-41d4-a716-446655440005",
                "student_exam_id": "550e8400-e29b-41d4-a716-446655440006",
                "status": "in_progress",
                "security_events": [
                    {
                        "timestamp": "2025-04-20T09:10:15.000Z",
                        "details": {"event_type": "browser_focus_lost"},
                    }
                ],
                "started_at": "2025-04-20T09:00:10.000Z",
                "submitted_at": None,
                "grade": None,
                "pass_fail": None,
                "graded_at": None,
                "last_auto_save": "2025-04-20T09:14:30.000Z",
                "created_at": "2025-04-20T09:00:10.000Z",
                "updated_at": "2025-04-20T09:14:30.000Z",
            }
        },
    )


class StudentExam(Document, TimestampMixin):
    id: str = Field(default_factory=lambda: str(uuid.uuid4()))
    exam_instance_id: Link[ExamInstance]
    student_id: Link[User]
    current_status: StudentExamStatus = StudentExamStatus.NOT_STARTED  # Overall status
    latest_attempt_id: Link[StudentAttempt] = None  # Reference to the latest attempt
    attempts_count: int = 0

    # BackLink to attempts
    attempts: List[BackLink[StudentAttempt]] = Field(
        default_factory=list, json_schema_extra={"original_field": "student_exam_id"}
    )

    class Settings:
        name = "student_exams"
        use_state_management = True
        indexes = ["exam_instance_id", "student_id", "current_status"]

    model_config = ConfigDict(
        arbitrary_types_allowed=True,
        json_schema_extra={
            "example": {
                "id": "550e8400-e29b-41d4-a716-446655440006",
                "exam_instance_id": "550e8400-e29b-41d4-a716-446655440003",
                "student_id": "550e8400-e29b-41d4-a716-446655440007",
                "current_status": "in_progress",
                "latest_attempt": "550e8400-e29b-41d4-a716-446655440005",
                "attempts_count": 1,
                "created_at": "2025-04-19T14:30:00.000Z",
                "updated_at": "2025-04-20T09:00:10.000Z",
            }
        },
    )


async def cascade_delete_user(user_id: str, role: UserRole):
    """
    Cascade delete all data related to a user when they're deleted.
    """
    # Delete all questions created by the user (can be teacher or admin)
    if role == UserRole.TEACHER or role == UserRole.ADMIN:
        await Collection.find(Collection.created_by.id == user_id).delete()
        await ExamInstance.find(ExamInstance.created_by.id == user_id).delete()

    # Delete all student exams and responses
    if role == UserRole.STUDENT:
        #FIXME: Implement this logic
        pass

    print(f"Deleted all data related to user {user_id}")<|MERGE_RESOLUTION|>--- conflicted
+++ resolved
@@ -6,11 +6,7 @@
 from app.auth.models import User
 from app.auth.schemas import UserRole
 from app.database.mixins import TimestampMixin
-<<<<<<< HEAD
-from beanie import BackLink, Document, Link
-=======
 from beanie import BackLink, Document, Link, before_event, Delete
->>>>>>> 9955fab2
 from pydantic import BaseModel, ConfigDict, Field
 
 
@@ -76,11 +72,7 @@
         json_schema_extra={
             "example": {
                 "reminder_enabled": True,
-<<<<<<< HEAD
-                "reminders": ["24h", "1h", "20m", "2d"],
-=======
                 "reminders": ["2d", "1h", "20m"],
->>>>>>> 9955fab2
             }
         },
     )
