--- conflicted
+++ resolved
@@ -1,10 +1,5 @@
-<<<<<<< HEAD
-Make /reset-passwords exipire after used
-TODO:add timezone support to the app
-=======
 TODO: Make /reset-passwords tokens exipire after it was used
 TODO:add timezone support to the app
 TODO:add email after exam submission
 TODO:add for each endpoint dolboeb check
-TODO:add cascade delete to userExam model
->>>>>>> 44e33693
+TODO:add cascade delete to userExam model