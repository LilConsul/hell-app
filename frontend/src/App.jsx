--- conflicted
+++ resolved
@@ -1,15 +1,7 @@
-<<<<<<< HEAD
-import { Routes, Route } from 'react-router-dom';
-import { ThemeProvider } from './components/theme-provider';
-import { AuthProvider } from './contexts/auth-context';
-import { ProtectedRoute } from './components/protected-route';
-import { useEffect } from 'react';
-=======
 import {Route, Routes} from 'react-router-dom';
 import {ThemeProvider} from './components/theme-provider';
 import {AuthProvider} from './contexts/auth-context';
 import {ProtectedRoute} from './components/protected-route';
->>>>>>> f7c97962
 
 import Home from './pages/Home';
 import Dashboard from './pages/Dashboard';
@@ -17,28 +9,6 @@
 import Students from './pages/Students';
 import Reports from './pages/Reports';
 import Settings from './pages/Settings';
-<<<<<<< HEAD
-import EmailVerification from './pages/EmailVerification';
-import PrivacyPolicy from './pages/PrivacyPolicy';
-import PasswordReset from './pages/PasswordReset';
-
-function HomeWithLoginModal() {
-  useEffect(() => {
-    const timer = setTimeout(() => {
-      if (window.openLoginModal) {
-        window.openLoginModal();
-      }
-    }, 100);
-    
-    return () => clearTimeout(timer);
-  }, []);
-  
-  return <Home />;
-}
-=======
-import AdminPanel from "./pages/Admin-Panel.jsx";
-import {AdminProvider} from "./contexts/admin-context.jsx";
->>>>>>> f7c97962
 
 export default function App() {
   return (
@@ -46,23 +16,20 @@
       <AuthProvider>
         <Routes>
           {/* Public routes */}
-<<<<<<< HEAD
-          <Route path="/" element={<Home />} />
-          <Route path="/login" element={<HomeWithLoginModal />} />
-          <Route path="/verify/:token" element={<EmailVerification />} />
-          <Route path="/password-reset/:token" element={<PasswordReset />} />
-          <Route path="/settings"  element={<Settings />}  />
+          <Route path="/" element={<Home/>}/>
+          <Route path="/login" element={<HomeWithLoginModal/>}/>
+          <Route path="/verify/:token" element={<EmailVerification/>}/>
+          <Route path="/password-reset/:token" element={<PasswordReset/>}/>
+          <Route path="/privacy-policy" element={<PrivacyPolicy/>}/>
+
 
           {/* Protected routes */}
-          <Route path="/dashboard" element={<ProtectedRoute element={<Dashboard />} />} />
-          <Route path="/exams" element={<ProtectedRoute element={<Exams />} />} />
-          <Route path="/students" element={<ProtectedRoute element={<Students />} allowedRoles={['teacher', 'admin']} />} />
-          <Route path="/reports" element={<ProtectedRoute element={<Reports />} allowedRoles={['teacher', 'admin']} />} />
-          <Route path="/privacy-policy" element={<PrivacyPolicy />} />
-=======
-          <Route path="/" element={<Home/>}/>
-
-          {/* Protected routes */}
+          <Route path="/dashboard" element={<ProtectedRoute element={<Dashboard/>}/>}/>
+          <Route path="/settings" element={<ProtectedRoute element={<Settings/>}/>}/>
+          <Route path="/exams" element={<ProtectedRoute element={<Exams/>}/>}/>
+          <Route path="/students"
+                 element={<ProtectedRoute element={<Students/>} allowedRoles={['teacher', 'admin']}/>}/>
+          <Route path="/reports" element={<ProtectedRoute element={<Reports/>} allowedRoles={['teacher', 'admin']}/>}/>
           <Route path="/dashboard" element={<ProtectedRoute element={<Dashboard/>}/>}/>
           <Route path="/exams" element={<ProtectedRoute element={<Exams/>}/>}/>
           <Route path="/students"
@@ -77,7 +44,6 @@
               <AdminPanel/>
             </AdminProvider>
           } allowedRoles={['admin']}/>}/>
->>>>>>> f7c97962
         </Routes>
       </AuthProvider>
     </ThemeProvider>
