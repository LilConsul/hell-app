import { Routes, Route } from 'react-router-dom';
import { ThemeProvider } from './components/theme-provider';
import { AuthProvider } from './contexts/auth-context';
import { AdminProvider } from './contexts/admin-context';
<<<<<<< HEAD
import { ProtectedLayout } from './components/protected-layout';
=======
import { ProtectedRoute } from './components/protected-route';
import { useEffect } from 'react';
>>>>>>> 2ff1017f

import Home from './pages/Home';
import Dashboard from './pages/Dashboard';
import Exams from './pages/Exams';
import Students from './pages/Students';
import Reports from './pages/Reports';
import Settings from './pages/Settings';
import EmailVerification from './pages/EmailVerification';
import PrivacyPolicy from './pages/PrivacyPolicy';
import PasswordReset from './pages/PasswordReset';
import DeleteAccount from "./pages/DeleteAccount"; 
import NotFoundPage from './pages/NotFoundPage';
import AdminPanel from "./pages/Admin-Panel.jsx";

function HomeWithLoginModal() {
  useEffect(() => {
    const timer = setTimeout(() => {
      if (window.openLoginModal) {
        window.openLoginModal();
      }
    }, 100);

    return () => clearTimeout(timer);
  }, []);

  return <Home />;
}

export default function App() {
  return (
    <ThemeProvider attribute="class" defaultTheme="light" enableSystem disableTransitionOnChange>
      <AuthProvider>
        <Routes>
          
          <Route path="/" element={<Home />} />
          <Route path="/login" element={<HomeWithLoginModal />} />
          <Route path="/verify/:token" element={<EmailVerification />} />
          <Route path="/password-reset/:token" element={<PasswordReset />} />
<<<<<<< HEAD
          <Route path="/privacy-policy" element={<PrivacyPolicy />} />
          <Route path="/delete-account/:token" element={<DeleteAccount />} />

          {/* Standard protected routes */}
          <Route element={<ProtectedLayout />}>
            <Route path="/dashboard" element={<Dashboard />} />
            <Route path="/exams" element={<Exams />} />
            <Route path="/settings" element={<Settings />} />
          </Route>

          {/* Teacher/Admin only routes */}
          <Route element={<ProtectedLayout allowedRoles={['teacher', 'admin']} />}>
            <Route path="/students" element={<Students />} />
            <Route path="/reports" element={<Reports />} />
          </Route>

          {/* Admin only routes */}
          <Route element={<ProtectedLayout allowedRoles={['admin']} />}>
            <Route path="/admin" element={
              <AdminProvider>
                <AdminPanel />
              </AdminProvider>
            } />
          </Route>
=======
          <Route path="/settings"  element={<Settings />}  />
          <Route path="/delete-account/:token" element={<DeleteAccount />} />

        
          <Route path="/dashboard" element={<ProtectedRoute element={<Dashboard />} />} />
          <Route path="/exams" element={<ProtectedRoute element={<Exams />} />} />
          <Route path="/students" element={<ProtectedRoute element={<Students />} allowedRoles={['teacher', 'admin']} />} />
          <Route path="/reports" element={<ProtectedRoute element={<Reports />} allowedRoles={['teacher', 'admin']} />} />
          <Route path="/privacy-policy" element={<PrivacyPolicy />} />
  

 
  <Route
    path="/dashboard"
    element={<ProtectedRoute element={<Dashboard />} />}
  />
  <Route
    path="/exams"
    element={<ProtectedRoute element={<Exams />} />}
  />
  <Route
    path="/students"
    element={
      <ProtectedRoute
        element={<Students />}
        allowedRoles={['teacher', 'admin']}
      />
    }
  />
  <Route
    path="/reports"
    element={
      <ProtectedRoute
        element={<Reports />}
        allowedRoles={['teacher', 'admin']}
      />
    }
  />
  <Route
    path="/settings"
    element={<ProtectedRoute element={<Settings />} />}
  />

  <Route
    path="/admin"
    element={
      <ProtectedRoute
        element={
          <AdminProvider>
            <AdminPanel />
          </AdminProvider>
        }
        allowedRoles={['admin']}
      />
    }
  />

<Route path="*" element={<NotFoundPage />} />
>>>>>>> 2ff1017f
        </Routes>
      </AuthProvider>
    </ThemeProvider>
  );
}<|MERGE_RESOLUTION|>--- conflicted
+++ resolved
@@ -1,13 +1,9 @@
+import { useEffect } from 'react';
 import { Routes, Route } from 'react-router-dom';
 import { ThemeProvider } from './components/theme-provider';
 import { AuthProvider } from './contexts/auth-context';
 import { AdminProvider } from './contexts/admin-context';
-<<<<<<< HEAD
 import { ProtectedLayout } from './components/protected-layout';
-=======
-import { ProtectedRoute } from './components/protected-route';
-import { useEffect } from 'react';
->>>>>>> 2ff1017f
 
 import Home from './pages/Home';
 import Dashboard from './pages/Dashboard';
@@ -46,9 +42,10 @@
           <Route path="/login" element={<HomeWithLoginModal />} />
           <Route path="/verify/:token" element={<EmailVerification />} />
           <Route path="/password-reset/:token" element={<PasswordReset />} />
-<<<<<<< HEAD
           <Route path="/privacy-policy" element={<PrivacyPolicy />} />
           <Route path="/delete-account/:token" element={<DeleteAccount />} />
+          <Route path="*" element={<NotFoundPage />} />
+
 
           {/* Standard protected routes */}
           <Route element={<ProtectedLayout />}>
@@ -71,66 +68,7 @@
               </AdminProvider>
             } />
           </Route>
-=======
-          <Route path="/settings"  element={<Settings />}  />
-          <Route path="/delete-account/:token" element={<DeleteAccount />} />
-
-        
-          <Route path="/dashboard" element={<ProtectedRoute element={<Dashboard />} />} />
-          <Route path="/exams" element={<ProtectedRoute element={<Exams />} />} />
-          <Route path="/students" element={<ProtectedRoute element={<Students />} allowedRoles={['teacher', 'admin']} />} />
-          <Route path="/reports" element={<ProtectedRoute element={<Reports />} allowedRoles={['teacher', 'admin']} />} />
-          <Route path="/privacy-policy" element={<PrivacyPolicy />} />
-  
-
- 
-  <Route
-    path="/dashboard"
-    element={<ProtectedRoute element={<Dashboard />} />}
-  />
-  <Route
-    path="/exams"
-    element={<ProtectedRoute element={<Exams />} />}
-  />
-  <Route
-    path="/students"
-    element={
-      <ProtectedRoute
-        element={<Students />}
-        allowedRoles={['teacher', 'admin']}
-      />
-    }
-  />
-  <Route
-    path="/reports"
-    element={
-      <ProtectedRoute
-        element={<Reports />}
-        allowedRoles={['teacher', 'admin']}
-      />
-    }
-  />
-  <Route
-    path="/settings"
-    element={<ProtectedRoute element={<Settings />} />}
-  />
-
-  <Route
-    path="/admin"
-    element={
-      <ProtectedRoute
-        element={
-          <AdminProvider>
-            <AdminPanel />
-          </AdminProvider>
-        }
-        allowedRoles={['admin']}
-      />
-    }
-  />
-
-<Route path="*" element={<NotFoundPage />} />
->>>>>>> 2ff1017f
+          
         </Routes>
       </AuthProvider>
     </ThemeProvider>
