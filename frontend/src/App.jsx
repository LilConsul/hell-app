--- conflicted
+++ resolved
@@ -1,15 +1,9 @@
-<<<<<<< HEAD
+import { useEffect } from 'react';
 import { Routes, Route } from 'react-router-dom';
 import { ThemeProvider } from './components/theme-provider';
+import { ProtectedRoute } from './components/protected-route';
+import { AdminProvider } from "./contexts/admin-context.jsx";
 import { AuthProvider } from './contexts/auth-context';
-import { ProtectedRoute } from './components/protected-route';
-import { useEffect } from 'react';
-=======
-import {Route, Routes} from 'react-router-dom';
-import {ThemeProvider} from './components/theme-provider';
-import {AuthProvider} from './contexts/auth-context';
-import {ProtectedRoute} from './components/protected-route';
->>>>>>> 3e81c483
 
 import Home from './pages/Home';
 import Dashboard from './pages/Dashboard';
@@ -17,10 +11,10 @@
 import Students from './pages/Students';
 import Reports from './pages/Reports';
 import Settings from './pages/Settings';
-<<<<<<< HEAD
 import EmailVerification from './pages/EmailVerification';
 import PrivacyPolicy from './pages/PrivacyPolicy';
 import PasswordReset from './pages/PasswordReset';
+import AdminPanel from "./pages/Admin-Panel.jsx";
 
 function HomeWithLoginModal() {
   useEffect(() => {
@@ -35,10 +29,6 @@
   
   return <Home />;
 }
-=======
-import AdminPanel from "./pages/Admin-Panel.jsx";
-import {AdminProvider} from "./contexts/admin-context.jsx";
->>>>>>> 3e81c483
 
 export default function App() {
   return (
@@ -46,38 +36,25 @@
       <AuthProvider>
         <Routes>
           {/* Public routes */}
-<<<<<<< HEAD
           <Route path="/" element={<Home />} />
           <Route path="/login" element={<HomeWithLoginModal />} />
           <Route path="/verify/:token" element={<EmailVerification />} />
           <Route path="/password-reset/:token" element={<PasswordReset />} />
-          <Route path="/settings"  element={<Settings />}  />
+          <Route path="/privacy-policy" element={<PrivacyPolicy />} />
 
           {/* Protected routes */}
           <Route path="/dashboard" element={<ProtectedRoute element={<Dashboard />} />} />
           <Route path="/exams" element={<ProtectedRoute element={<Exams />} />} />
           <Route path="/students" element={<ProtectedRoute element={<Students />} allowedRoles={['teacher', 'admin']} />} />
           <Route path="/reports" element={<ProtectedRoute element={<Reports />} allowedRoles={['teacher', 'admin']} />} />
-          <Route path="/privacy-policy" element={<PrivacyPolicy />} />
-=======
-          <Route path="/" element={<Home/>}/>
-
-          {/* Protected routes */}
-          <Route path="/dashboard" element={<ProtectedRoute element={<Dashboard/>}/>}/>
-          <Route path="/exams" element={<ProtectedRoute element={<Exams/>}/>}/>
-          <Route path="/students"
-                 element={<ProtectedRoute element={<Students/>} allowedRoles={['teacher', 'admin']}/>}/>
-          <Route path="/reports" element={<ProtectedRoute element={<Reports/>} allowedRoles={['teacher', 'admin']}/>}/>
           <Route path="/settings" element={<ProtectedRoute element={<Settings/>}/>}/>
 
           {/*Admin routes*/}
-
           <Route path="/admin" element={<ProtectedRoute element={
             <AdminProvider>
               <AdminPanel/>
             </AdminProvider>
           } allowedRoles={['admin']}/>}/>
->>>>>>> 3e81c483
         </Routes>
       </AuthProvider>
     </ThemeProvider>
