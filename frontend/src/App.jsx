import React, { useEffect } from 'react';
import { Routes, Route } from 'react-router-dom';
import { ThemeProvider } from './components/theme-provider';
import { AuthProvider } from './contexts/auth-context';
import { AdminProvider } from './contexts/admin-context';
import { ProtectedLayout } from './components/protected-layout';

// Regualr pages
import Home from './pages/regular/Home';
import Settings from './pages/regular/Settings'; 
import PrivacyPolicy from './pages/regular/PrivacyPolicy';
import NotFoundPage from './pages/regular/NotFoundPage';
import DeleteAccount from './pages/regular/DeleteAccount';
import PasswordReset from './pages/regular/PasswordReset';
import EmailVerification from './pages/regular/EmailVerification';

// Pages based on user role
import Dashboard  from './pages/role-based/DashboardDecider';
import Exams from './pages/role-based/ExamDecider';

// Teacher pages
import Collections from './pages/teacher/collections/Collections';
import CreateCollection from './pages/teacher/collections/CreateCollection';
import AllExams from './pages/teacher/exams/AllExams';
<<<<<<< HEAD
import CreateExams from './pages/teacher/exams/CreateExams';
=======
import CreateExam from './pages/teacher/exams/CreateExam';
>>>>>>> 262c9d16

// Placeholders
import Students from './pages/Students';
import Reports from './pages/Reports';

// Admin pages
import AdminPanel from './pages/admin/Admin-Panel.jsx';


function HomeWithLoginModal() {
  useEffect(() => {
    const timer = setTimeout(() => {
      if (window.openLoginModal) window.openLoginModal();
    }, 100);
    return () => clearTimeout(timer);
  }, []);

  return <Home />;
}

export default function App() {
  return (
    <ThemeProvider attribute="class" defaultTheme="light" enableSystem disableTransitionOnChange>
      <AuthProvider>
        <Routes>
          {/* Public pages */}
          <Route path="/" element={<Home />} />
          <Route path="/login" element={<HomeWithLoginModal />} />
          <Route path="/verify/:token" element={<EmailVerification />} />
          <Route path="/password-reset/:token" element={<PasswordReset />} />
          <Route path="/privacy-policy" element={<PrivacyPolicy />} />
          <Route path="/delete-account/:token" element={<DeleteAccount />} />
          <Route path="*" element={<NotFoundPage />} />

          {/* All authenticated users */}
          <Route element={<ProtectedLayout />}>
            <Route path="/dashboard" element={<Dashboard />} />
            <Route path="/exams" element={<Exams/>} />
            <Route path="/settings" element={<Settings />} />
          </Route>

          {/* Teacher & Admin */}
          <Route element={<ProtectedLayout allowedRoles={['teacher', 'admin']} />}>
            <Route path="/students" element={<Students />} />
            <Route path="/reports" element={<Reports />} />
            <Route path="/collections" element={<Collections />} />
            <Route path="/collections/:collectionId" element={<CreateCollection />} />
            <Route path="/all-exams" element={<AllExams />} />
<<<<<<< HEAD
            <Route path="/create-exams" element={<CreateExams />} />
=======
            <Route path="/exams/:examId" element={<CreateExam />} />
>>>>>>> 262c9d16
          </Route>

        {/* Admin only */}
          <Route element={<ProtectedLayout allowedRoles={['admin']} />}>
            <Route
              path="/admin"
              element={
                <AdminProvider>
                  <AdminPanel />
                </AdminProvider>
              }
            />
          </Route>
        </Routes>
      </AuthProvider>
    </ThemeProvider>
  );
}
<|MERGE_RESOLUTION|>--- conflicted
+++ resolved
@@ -22,11 +22,7 @@
 import Collections from './pages/teacher/collections/Collections';
 import CreateCollection from './pages/teacher/collections/CreateCollection';
 import AllExams from './pages/teacher/exams/AllExams';
-<<<<<<< HEAD
-import CreateExams from './pages/teacher/exams/CreateExams';
-=======
 import CreateExam from './pages/teacher/exams/CreateExam';
->>>>>>> 262c9d16
 
 // Placeholders
 import Students from './pages/Students';
@@ -75,11 +71,7 @@
             <Route path="/collections" element={<Collections />} />
             <Route path="/collections/:collectionId" element={<CreateCollection />} />
             <Route path="/all-exams" element={<AllExams />} />
-<<<<<<< HEAD
-            <Route path="/create-exams" element={<CreateExams />} />
-=======
             <Route path="/exams/:examId" element={<CreateExam />} />
->>>>>>> 262c9d16
           </Route>
 
         {/* Admin only */}
