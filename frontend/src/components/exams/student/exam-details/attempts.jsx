import { useNavigate } from "react-router-dom";
import { Card, CardContent, CardHeader, CardTitle } from "@/components/ui/card";
import { Button } from "@/components/ui/button";
import { toast } from "sonner";
import { 
  Eye, 
  Clock, 
  CheckCircle, 
  Timer,
  TrendingUp
} from "lucide-react";
import { StatusBadge } from "@/components/exams/status-badge";
import { useExamStatus } from "@/hooks/use-student-exam-status";

export function ExamDetailsAttempts({ exam }) {
  const navigate = useNavigate();
  const { 
    getAttemptStatusConfig,
    getPassFailConfig,
    formatDateTime,
    calculateDuration,
    calculateTimeRemaining,
    calculateAverage,
    getHighestGrade
  } = useExamStatus();


  const roundScore = (score) => {
    if (score === null || score === undefined) return null;
    return Math.round(score * 100) / 100;
  };

  if (!exam.attempts || exam.attempts.length === 0) {
    return (
      <Card>
        <CardHeader>
          <CardTitle className="flex items-center gap-2">
            <Clock className="h-5 w-5" />
            Exam Attempts
          </CardTitle>
        </CardHeader>
        <CardContent>
          <div className="text-center py-8">
            <Clock className="h-12 w-12 mx-auto text-muted-foreground mb-4" />
            <h3 className="text-lg font-medium text-foreground mb-2">No Attempts Yet</h3>
            <p className="text-muted-foreground">
              You haven't started this exam yet. Click "Start Exam" when you're ready to begin.
            </p>
          </div>
        </CardContent>
      </Card>
    );
  }

  const allowReview = exam.exam_instance_id.security_settings?.allow_review;
  const sortedAttempts = [...exam.attempts].sort((a, b) => new Date(b.started_at) - new Date(a.started_at));
  const displayAttempts = sortedAttempts.slice(0, 3);
  const averageGrade = roundScore(calculateAverage(exam.attempts));
  const highestGrade = roundScore(getHighestGrade(exam.attempts));

  const handleViewAttempt = (attemptId) => {
<<<<<<< HEAD
    const attempt = exam.attempts.find(a => a.id === attemptId);
    navigate(`/exams/${exam.id}/results?attemptId=${attemptId}`, {
      state: {
        examTitle: exam.exam_instance_id.title,
        examId: exam.id,
        attemptId: attemptId,
        currentStatus: exam.current_status,
        attemptsCount: exam.attempts_count,
        latestAttemptId: exam.latest_attempt_id,
        attempts: exam.attempts,
        attempt: attempt
      }
    });
=======
    navigate(`/exams/${exam.id}/results?attemptId=${attemptId}`);
>>>>>>> 5c07a020
  };

  const handleAttemptNumberClick = (attempt) => {
    if (attempt.status === 'submitted' && allowReview) {
      handleViewAttempt(attempt.id);
    } else {
      toast.error("Instructor has disabled viewing results for this exam.");
    }
  };

  const getAttemptNumber = (attempt) => {
    const chronologicalIndex = sortedAttempts.findIndex(a => a.id === attempt.id);
    return exam.attempts.length - chronologicalIndex;
  };

  return (
    <Card>
      <CardHeader>
        <CardTitle className="flex items-center gap-2">
          <Clock className="h-5 w-5" />
          Exam Attempts ({exam.attempts.length})
        </CardTitle>
      </CardHeader>
      <CardContent className="space-y-6">
        {(averageGrade !== null || highestGrade !== null) && (
          <div className="grid grid-cols-1 md:grid-cols-2 gap-4">
            {averageGrade !== null && (
              <div className="bg-muted/50 rounded-lg p-4">
                <div className="flex items-center gap-2 mb-2">
                  <TrendingUp className="h-4 w-4 text-muted-foreground" />
                  <span className="text-sm font-medium text-muted-foreground">Average Score</span>
                </div>
                <div className="text-2xl font-bold text-foreground">
                  {averageGrade}%
                </div>
              </div>
            )}
            
            {highestGrade !== null && (
              <div className="bg-muted/50 rounded-lg p-4">
                <div className="flex items-center gap-2 mb-2">
                  <CheckCircle className="h-4 w-4 text-muted-foreground" />
                  <span className="text-sm font-medium text-muted-foreground">Highest Score</span>
                </div>
                <div className="text-2xl font-bold text-foreground">
                  {highestGrade}%
                </div>
              </div>
            )}
          </div>
        )}

        <div className="space-y-4">
          {displayAttempts.map((attempt) => {
            const statusConfig = getAttemptStatusConfig(attempt.status);
            const passFailConfig = attempt.pass_fail ? getPassFailConfig(attempt.pass_fail) : null;
            const duration = calculateDuration(attempt.started_at, attempt.submitted_at);
            const timeRemaining = attempt.status === 'in_progress' 
              ? calculateTimeRemaining(attempt.started_at, exam.exam_instance_id.end_date)
              : null;
            const attemptNumber = getAttemptNumber(attempt);
            const canViewResults = attempt.status === 'submitted' && allowReview;
            const roundedGrade = roundScore(attempt.grade);

            return (
              <div key={attempt.id} className="border rounded-lg p-4 space-y-3">
                <div className="flex items-center justify-between">
                  <div className="flex items-center gap-3">
                    <span 
                      className={`font-medium ${
                        canViewResults 
                          ? 'cursor-pointer hover:underline text-primary' 
                          : 'cursor-default'
                      }`}
                      onClick={() => handleAttemptNumberClick(attempt)}
                    >
                      Attempt {attemptNumber}
                    </span>
                    <StatusBadge 
                      config={statusConfig}
                      showIcon={false}
                      showBadge={true}
                      size="sm"
                    />
                  </div>
                  
                  {passFailConfig && (
                    <StatusBadge 
                      config={passFailConfig}
                      showIcon={false}
                      showBadge={true}
                      size="sm"
                    />
                  )}
                </div>

                <div className="grid grid-cols-2 md:grid-cols-4 gap-4 text-sm">
                  <div>
                    <div className="text-muted-foreground mb-1">Started</div>
                    <div className="font-medium">{formatDateTime(attempt.started_at)}</div>
                  </div>
                  
                  {attempt.submitted_at && (
                    <div>
                      <div className="text-muted-foreground mb-1">Submitted</div>
                      <div className="font-medium">{formatDateTime(attempt.submitted_at)}</div>
                    </div>
                  )}
                  
                  {roundedGrade !== null && (
                    <div>
                      <div className="text-muted-foreground mb-1">Score</div>
                      <div className="font-medium">{roundedGrade}%</div>
                    </div>
                  )}
                  
                  {duration && (
                    <div>
                      <div className="text-muted-foreground mb-1">Duration</div>
                      <div className="font-medium">{duration}</div>
                    </div>
                  )}
                  
                  {timeRemaining && attempt.status === 'in_progress' && (
                    <div>
                      <div className="text-muted-foreground mb-1">Time Left</div>
                      <div className="font-medium text-orange-600 dark:text-orange-400">
                        {timeRemaining}
                      </div>
                    </div>
                  )}
                </div>

                {attempt.status === 'submitted' && allowReview && (
                  <div className="pt-2 border-t">
                    <Button
                      variant="outline"
                      size="sm"
                      onClick={() => handleViewAttempt(attempt.id)}
                      className="w-full sm:w-auto"
                    >
                      <Eye className="h-4 w-4 mr-2" />
                      View Results
                    </Button>
                  </div>
                )}

                {attempt.status === 'in_progress' && (
                  <div className="pt-2 border-t">
                    <div className="flex items-center gap-2 text-sm text-muted-foreground">
                      <Timer className="h-3 w-3" />
                      This attempt is currently in progress
                    </div>
                  </div>
                )}
              </div>
            );
          })}
        </div>

        {!allowReview && exam.attempts.some(a => a.status === 'submitted') && (
          <div className="bg-yellow-50 dark:bg-yellow-950 border border-yellow-200 dark:border-yellow-800 rounded-lg p-3">
            <div className="flex items-center gap-2 text-yellow-800 dark:text-yellow-200">
              <Eye className="h-4 w-4" />
              <span className="text-sm font-medium">Review Not Available</span>
            </div>
            <p className="text-xs text-yellow-700 dark:text-yellow-300 mt-1">
              Your instructor has disabled result review for this exam.
            </p>
          </div>
        )}
      </CardContent>
    </Card>
  );
}<|MERGE_RESOLUTION|>--- conflicted
+++ resolved
@@ -59,23 +59,7 @@
   const highestGrade = roundScore(getHighestGrade(exam.attempts));
 
   const handleViewAttempt = (attemptId) => {
-<<<<<<< HEAD
-    const attempt = exam.attempts.find(a => a.id === attemptId);
-    navigate(`/exams/${exam.id}/results?attemptId=${attemptId}`, {
-      state: {
-        examTitle: exam.exam_instance_id.title,
-        examId: exam.id,
-        attemptId: attemptId,
-        currentStatus: exam.current_status,
-        attemptsCount: exam.attempts_count,
-        latestAttemptId: exam.latest_attempt_id,
-        attempts: exam.attempts,
-        attempt: attempt
-      }
-    });
-=======
     navigate(`/exams/${exam.id}/results?attemptId=${attemptId}`);
->>>>>>> 5c07a020
   };
 
   const handleAttemptNumberClick = (attempt) => {
