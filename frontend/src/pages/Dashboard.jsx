import { useEffect, useState } from "react"
import { useAuth } from "@/contexts/auth-context"
import { Button } from "@/components/ui/button"
import { Shield, LogOut, User } from "lucide-react"
import StudentDashboard from "@/pages/student/Dashboard"
<<<<<<< HEAD
import { useAuth } from "@/contexts/auth-context";
=======
import { Navbar } from "@/components/navbar"
import { Footer } from "@/components/footer"
>>>>>>> c0a70279

export default function Dashboard() {
  const { user, loading, isAuthenticated, logout } = useAuth()
  const [userContent, setUserContent] = useState({
    activities: []
  })
  const [contentLoading, setContentLoading] = useState(false)


  const handleLogout = async () => {
    try {
      await logout()
      window.location.href = '/'
    } catch (error) {
      console.error('Logout failed:', error)
    }
  }

  const renderDashboardContent = () => {
    if (user && user.role) {
      if (user.role === 'student' || user.role === 'teacher' || user.role === 'admin') {
        return <StudentDashboard user={user} userContent={userContent} contentLoading={contentLoading} handleLogout={handleLogout} />
      }
      
      return (
        <div className="container max-w-6xl mx-auto p-4 text-center">
          <Shield className="h-16 w-16 mx-auto mb-4 text-yellow-500" />
          <h1 className="text-2xl font-bold mb-2">Unknown User Role</h1>
          <p className="text-muted-foreground mb-6">
            Your account type "{user.role}" is not recognized. Please contact support.
          </p>
        </div>
      )
    }

    return (
      <div className="container max-w-6xl mx-auto p-4">
        <div className="flex justify-between items-center mb-8 border-b pb-4">
          <div className="flex items-center space-x-4">
            <div className="h-12 w-12 rounded-full bg-primary/10 flex items-center justify-center">
              <User className="h-6 w-6 text-primary" />
            </div>
            <div>
              <h1 className="text-2xl font-bold">Welcome, {user?.first_name}</h1>
              <p className="text-muted-foreground">{user?.email}</p>
            </div>
          </div>
          <Button variant="outline" onClick={handleLogout} className="flex items-center">
            <LogOut className="h-4 w-4 mr-2" />
            Sign Out
          </Button>
        </div>

        <div className="grid grid-cols-1 md:grid-cols-3 gap-6">
          {contentLoading ? (
            <div className="col-span-3 py-12 text-center">
              <div className="animate-spin h-8 w-8 border-4 border-primary border-t-transparent rounded-full mx-auto mb-4"></div>
              <p className="text-muted-foreground">Loading content...</p>
            </div>
          ) : (
            <>
              <div className="bg-card rounded-lg shadow p-6">
                <h2 className="text-xl font-semibold mb-4">Recent Activity</h2>
                <div className="space-y-2">
                  {userContent?.activities?.length ? (
                    userContent.activities.map((activity, index) => (
                      <div key={index} className="p-3 border rounded-md">
                        {activity.description}
                      </div>
                    ))
                  ) : (
                    <p className="text-muted-foreground">No recent activity found.</p>
                  )}
                </div>
              </div>

              <div className="bg-card rounded-lg shadow p-6">
                <h2 className="text-xl font-semibold mb-4">Account Status</h2>
                <div className="space-y-4">
                  <div className="flex justify-between">
                    <span>Status:</span>
                    <span className="font-medium text-green-600">Active</span>
                  </div>
                  <div className="flex justify-between">
                    <span>Member since:</span>
                    <span className="font-medium">
                      {user?.created_at ? new Date(user.created_at).toLocaleDateString() : 'N/A'}
                    </span>
                  </div>
                </div>
              </div>

              <div className="bg-card rounded-lg shadow p-6">
                <h2 className="text-xl font-semibold mb-4">Quick Actions</h2>
                <div className="space-y-3">
                  <Button variant="outline" className="w-full justify-start">
                    View Profile
                  </Button>
                  <Button variant="outline" className="w-full justify-start">
                    Account Settings
                  </Button>
                  <Button variant="outline" className="w-full justify-start">
                    Help Center
                  </Button>
                </div>
              </div>
            </>
          )}
        </div>
      </div>
    )
  }

  if (loading) {
    return (
      <div className="flex flex-col min-h-screen">
        <Navbar />
        <main className="flex-1 flex items-center justify-center">
          <div className="text-center">
            <div className="animate-spin h-8 w-8 border-4 border-primary border-t-transparent rounded-full mx-auto mb-4"></div>
            <p className="text-muted-foreground">Loading...</p>
          </div>
        </main>
        <Footer />
      </div>
    )
  }

  if (!isAuthenticated) {
    return (
      <div className="flex flex-col min-h-screen">
        <Navbar />
        <main className="flex-1 flex items-center justify-center p-4">
          <div className="text-center max-w-md">
            <Shield className="h-16 w-16 mx-auto mb-4 text-primary" />
            <h1 className="text-2xl font-bold mb-2">Authentication Required</h1>
            <p className="text-muted-foreground mb-6">
              Please sign in to access your dashboard.
            </p>
            <div className="space-y-4">
              <Button 
                className="w-full" 
                onClick={() => window.openLoginModal?.()}
              >
                Sign In
              </Button>
              <Button 
                variant="outline" 
                className="w-full"
                onClick={() => window.openRegisterModal?.()}
              >
                Create Account
              </Button>
            </div>
          </div>
        </main>
        <Footer />
      </div>
    )
  }

  return (
    <div className="flex flex-col min-h-screen">
      <Navbar />
      <main className="flex-1">
        {renderDashboardContent()}
      </main>
      <Footer />
    </div>
  )
}<|MERGE_RESOLUTION|>--- conflicted
+++ resolved
@@ -3,12 +3,8 @@
 import { Button } from "@/components/ui/button"
 import { Shield, LogOut, User } from "lucide-react"
 import StudentDashboard from "@/pages/student/Dashboard"
-<<<<<<< HEAD
-import { useAuth } from "@/contexts/auth-context";
-=======
 import { Navbar } from "@/components/navbar"
 import { Footer } from "@/components/footer"
->>>>>>> c0a70279
 
 export default function Dashboard() {
   const { user, loading, isAuthenticated, logout } = useAuth()
